--- conflicted
+++ resolved
@@ -88,11 +88,7 @@
         '''
         mv = IVVI.get_dac(self.dac_port)
         try:
-<<<<<<< HEAD
-            return self.att_interpol(mv / 1000)
-=======
             return self.att_interpol(mv/1000*2)
->>>>>>> cc246f12
         except IndexError as detail:
             logging.error('Electronics might be disconnected.')
             print detail
