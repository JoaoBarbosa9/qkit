# -*- coding: utf-8 -*-
"""
Created 2015

@author: hrotzing
"""


import logging
import numpy
import time
import qkit
from qkit.storage.hdf_constants import ds_types

class hdf_dataset(object):
    """Dataset representation in qkit.        
    
    Wrapper class around the native h5py.crate_dataset().
    This is also a helper class to postpone the creation of the datasets.
    The main issue here is that until the first data is aquired, 
    some dimensions and items are unknown.
    To keep the userinterface simple, we choose to postpone the creation 
    of the datasets and derive all the unknown values from the real data.
    The working horse here is the 'append()' or the 'add()' function. Before, 
    just an empty dataset is created and the metadata are set.
    """
    
    def __init__(self, hdf_file, name='', 
                 ds_url=None, 
                 x=None, 
                 y=None, 
                 z=None, 
                 unit= "", 
                 comment="",
                 folder = 'data', 
                 save_timestamp = False, 
                 overwrite=False,
                 ds_type = ds_types['vector'],
                 **meta):
        """Init the dataset object with case sensitive arguments"""
        name = name.lower()
        self.hf = hdf_file
        self.x_object = x
        self.y_object = y
        self.z_object = z
        
        # evaluate the dimension parameter; if not specified, dimension will be set 
        # by the supplied x,y,z dimensions
        self.dim = meta.get('dim',None)
        
        # override the default dataset    
        self.dtype = meta.get('dtype','f')
        self.ds_type = ds_type
        
        if (name and ds_url) or (not name and not ds_url) :
            logging.ERROR("HDF_dataset: Please specify [only] one, 'name' or 'ds_url' ")
            raise NameError
        if name:
            # 1d/2d attributes
            self._new_ds_defaults(name,unit,folder=folder,comment=comment)
        elif ds_url:
            self._read_ds_from_hdf(ds_url)
        self._next_matrix = False
        self._save_timestamp = save_timestamp

    def _new_ds_defaults(self,name,unit,folder='data',comment=""):
        self.name = name
        self.folder = folder
        self.ds_url = "/entry/" + folder + "0/" + name
        self.unit = unit
        self.comment = comment
        # the first dataset is used to extract a few attributes
        self.first = True

        self.x_name = name
        self.x_unit = unit
        self.x0 = 0.0
        self.dx = 1.0
        
        self.y_name = ""
        self.y_unit = ""            
        self.y0 = 0.0
        self.dy = 1.0
        
        self.z_name = ""
        self.z_unit = ""            
        self.z0 = 0.0
        self.dz = 1.0
        
        # simple dimension check -- Fixme: too simple
        
        if not self.dim:
            self.dim = 1
            if self.x_object: self.dim = 1    
            if self.y_object: self.dim = 2
            if self.z_object: self.dim = 3


    def _read_ds_from_hdf(self,ds_url):
        self.ds_url =  ds_url
        ds = self.hf[str(ds_url)]

        for attr in ds.attrs.keys():
            val = ds.attrs.get(attr)
            setattr(self,attr,val)
        
    def _setup_metadata(self):
        ds = self.ds
        ds.attrs.create('ds_type',self.ds_type)            
        ds.attrs.create("comment",self.comment)
        if self.ds_type != ds_types['txt']:
            ds.attrs.create('unit', self.unit)
            # 2d/matrix 
            if self.x_object:
                ds.attrs.create("x_name",self.x_object.x_name)
                ds.attrs.create("x_unit",self.x_object.x_unit)
                ds.attrs.create("x0",self.x_object.x0)
                ds.attrs.create("dx",self.x_object.dx)
                ds.attrs.create("x_ds_url",self.x_object.ds_url)
            else:
                ds.attrs.create("x_name",self.x_name)
                ds.attrs.create("x_unit",self.x_unit)
                ds.attrs.create("x0",self.x0)
                ds.attrs.create("dx",self.dx)
                ds.attrs.create("x_ds_url",self.ds_url)
            if self.y_object:
                ds.attrs.create("y_name",self.y_object.x_name)
                ds.attrs.create("y_unit",self.y_object.x_unit)
                ds.attrs.create("y0",self.y_object.x0)
                ds.attrs.create("dy",self.y_object.dx)
                ds.attrs.create("y_ds_url",self.y_object.ds_url)
            if self.z_object:
                ds.attrs.create("z_name",self.z_object.x_name)
                ds.attrs.create("z_unit",self.z_object.x_unit)
                ds.attrs.create("z0",self.z_object.x0)
                ds.attrs.create("dz",self.z_object.dx)
                ds.attrs.create("z_ds_url",self.z_object.ds_url)


    def next_matrix(self):
        self._next_matrix = True
        self._y_pos = 0
        
    def append(self,data):
        """Function to save a growing measurement dataset to the hdf file.
        
        Data is added one datapoint (vector) or one dataline (matrix, box) at a
        time. The data is cast to numpy arrays if possible and appended to the
        existing dataset. A timestamp-dataset is also recorded here.
        """
        # at this point the reference data should be around
        if self.first:
            self.first = False
            
            #print "entering first"
            if type(data) == numpy.ndarray:
                tracelength = len(data)
            elif self.ds_type == ds_types['txt']:
                tracelength = 0
            else:
                tracelength = 0
            # create the dataset
            
            self.ds = self.hf.create_dataset(self.name,tracelength,
                                             folder=self.folder,
                                             dim = self.dim,
                                             ds_type = self.ds_type,
                                             dtype = self.dtype)
            self._setup_metadata()
            if self._save_timestamp:
                self._create_timestamp_ds()
            
        if data is not None:
            # we cast everything to a float numpy array
            if self.ds_type == ds_types['txt']:
                data = unicode(data)
                self.hf.append(self.ds,data)
            elif self._next_matrix:
                data = numpy.array(data,dtype=self.dtype)
                self.hf.append(self.ds,data, next_matrix=True)
                self._next_matrix = False
            else:
                data = numpy.array(data,dtype=self.dtype)
                self.hf.append(self.ds,data)
            if self._save_timestamp:
                self.hf.append(self.ds_ts,numpy.array(time.time()))

        self.hf.flush()
            
            
    def add(self,data):
        """Function to save a 1dim dataset once.
        
        The add method is used to add data to a coordinate dataset. The data is
        cast to a numpy array.
        """
        # we cast everything to a float numpy array
        data = numpy.atleast_1d(numpy.array(data,dtype=self.dtype))
        if self.y_object:
            logging.info("add is only for 1-Dim data. Please use append 2-Dim data.")
            return False
            
        if self.first:
            self.first = False
            #print self.name, data.shape
            tracelength = 0
            # create the dataset
            self.ds = self.hf.create_dataset(self.name,tracelength,folder=self.folder,dim = 1,dtype=self.dtype)

            if not self.x_object:
                # coordinate does not have x_object
                if len(data) > 1:                
                    self.x0 = data[0]
                    self.dx = data[1]-data[0]
                else:
                    self.x0 = data[0]
                    self.dx = 0
            else:
                # value vector
                self.x0 = self.x_object.x0
                self.dx = self.x_object.dx
            self._setup_metadata()

        if data is not None:
            #print "hf  #: ",self.hf, self.ds
            self.hf.append(self.ds,data)
        self.hf.flush()
        
    def _create_timestamp_ds(self):
        """Create datasets containing timestamps assocciated with a measurement dataset.
        
        A dataset with the same name (+ suffix '_ts') and dimension-1 is created
        and unix timestamp added at each append() call.
        """
        self.ds_ts = self.hf.create_dataset(self.name+'_ts', tracelength = 1,folder=self.folder,dim=max(self.dim-1, 1), dtype='float64')
        self.ds_ts.attrs.create('name', 'measurement_time')       
        self.ds_ts.attrs.create('unit', 's')
        if self.ds_type == ds_types['vector']:
            self.ds_ts.attrs.create('ds_type', ds_types['vector'])
        if self.ds_type == ds_types['matrix']:
            self.ds_ts.attrs.create("x_name",self.ds.attrs.get('x_name', 'entry_num'))
            self.ds_ts.attrs.create("x_unit",self.ds.attrs.get('x_unit', ''))
            self.ds_ts.attrs.create("x0",self.ds.attrs.get('x0', 0))
            self.ds_ts.attrs.create("dx",self.ds.attrs.get('dx', 1))
            self.ds_ts.attrs.create('ds_type', ds_types['vector'])
<<<<<<< HEAD
        if self.ds_type == ds_types['box']:
            self.ds_ts.attrs.create('ds_type', ds_types['matrix'])            
=======
            self.ds_ts.attrs.create("x_ds_url",self.ds.attrs.get('x_ds_url', ''))
        if self.ds_type == ds_types['box']:
            self.ds_ts.attrs.create('ds_type', ds_types['matrix'])    
            self.ds_ts.attrs.create("x_name",self.ds.attrs.get('x_name', 'entry_num'))
            self.ds_ts.attrs.create("x_unit",self.ds.attrs.get('x_unit', ''))
            self.ds_ts.attrs.create("x0",self.ds.attrs.get('x0', 0))
            self.ds_ts.attrs.create("dx",self.ds.attrs.get('dx', 1))
            self.ds_ts.attrs.create("x_ds_url",self.ds.attrs.get('x_ds_url', ''))
>>>>>>> da2853e5
            self.ds_ts.attrs.create("y_name",self.ds.attrs.get('y_name', 'y_entry_num'))
            self.ds_ts.attrs.create("y_unit",self.ds.attrs.get('y_unit', ''))
            self.ds_ts.attrs.create("y0",self.ds.attrs.get('y0', 0))
            self.ds_ts.attrs.create("dy",self.ds.attrs.get('dy', 1))
<<<<<<< HEAD
=======
            self.ds_ts.attrs.create("y_ds_url",self.ds.attrs.get('y_ds_url', ''))
>>>>>>> da2853e5
    """
    def __getitem__(self, name):
        return self.hf[name]

    def __setitem__(self, name, val):
        self.hf[name] = val
    """
    def __repr__(self):
        ret = "HDF5Data '%s'" % (self.name)
        return ret<|MERGE_RESOLUTION|>--- conflicted
+++ resolved
@@ -243,10 +243,6 @@
             self.ds_ts.attrs.create("x0",self.ds.attrs.get('x0', 0))
             self.ds_ts.attrs.create("dx",self.ds.attrs.get('dx', 1))
             self.ds_ts.attrs.create('ds_type', ds_types['vector'])
-<<<<<<< HEAD
-        if self.ds_type == ds_types['box']:
-            self.ds_ts.attrs.create('ds_type', ds_types['matrix'])            
-=======
             self.ds_ts.attrs.create("x_ds_url",self.ds.attrs.get('x_ds_url', ''))
         if self.ds_type == ds_types['box']:
             self.ds_ts.attrs.create('ds_type', ds_types['matrix'])    
@@ -255,15 +251,11 @@
             self.ds_ts.attrs.create("x0",self.ds.attrs.get('x0', 0))
             self.ds_ts.attrs.create("dx",self.ds.attrs.get('dx', 1))
             self.ds_ts.attrs.create("x_ds_url",self.ds.attrs.get('x_ds_url', ''))
->>>>>>> da2853e5
             self.ds_ts.attrs.create("y_name",self.ds.attrs.get('y_name', 'y_entry_num'))
             self.ds_ts.attrs.create("y_unit",self.ds.attrs.get('y_unit', ''))
             self.ds_ts.attrs.create("y0",self.ds.attrs.get('y0', 0))
             self.ds_ts.attrs.create("dy",self.ds.attrs.get('dy', 1))
-<<<<<<< HEAD
-=======
             self.ds_ts.attrs.create("y_ds_url",self.ds.attrs.get('y_ds_url', ''))
->>>>>>> da2853e5
     """
     def __getitem__(self, name):
         return self.hf[name]
